--- conflicted
+++ resolved
@@ -234,15 +234,11 @@
 
                 # Store in session state for the copy functionality
                 st.session_state.final_output = final_output
-<<<<<<< HEAD
                 st.session_state.history.append({
                     "prompt": prompt,
                     "response": final_output
                 })
 
-=======
->>>>>>> 16262626
-
             except Exception as e:
                 st.error(f"Error in processing: {str(e)}")
         else:
